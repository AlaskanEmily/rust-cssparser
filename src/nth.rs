/* This Source Code Form is subject to the terms of the Mozilla Public
 * License, v. 2.0. If a copy of the MPL was not distributed with this
 * file, You can obtain one at http://mozilla.org/MPL/2.0/. */

use std::ascii::AsciiExt;

use super::{Token, Parser};


/// Parse the *An+B* notation, as found in the `:nth-child()` selector.
/// The input is typically the arguments of a function,
/// in which case the caller needs to check if the arguments’ parser is exhausted.
/// Return `Ok((A, B))`, or `Err(())` for a syntax error.
<<<<<<< HEAD
pub fn parse_nth(input: &[ComponentValue]) -> Result<(i32, i32), ()> {
    let iter = &mut input.skip_whitespace();
    match iter.next() {
        Some(&Number(ref value)) => match value.int_value {
            Some(b) => parse_end(iter, 0, b as i32),
            _ => Err(()),
        },
        Some(&Dimension(ref value, ref unit)) => match value.int_value {
            Some(a) => {
                let unit = unit.as_slice().to_ascii_lowercase();
                let unit = unit.as_slice();
                match unit {
                    "n" => parse_b(iter, a as i32),
                    "n-" => parse_signless_b(iter, a as i32, -1),
                    _ => match parse_n_dash_digits(unit) {
                        Some(b) => parse_end(iter, a as i32, b),
                        _ => Err(())
                    },
                }
            },
            _ => Err(()),
        },
        Some(&Ident(ref value)) => {
            let ident = value.as_slice().to_ascii_lowercase();
            let ident = ident.as_slice();
            match ident {
                "even" => parse_end(iter, 2, 0),
                "odd" => parse_end(iter, 2, 1),
                "n" => parse_b(iter, 1),
                "-n" => parse_b(iter, -1),
                "n-" => parse_signless_b(iter, 1, -1),
                "-n-" => parse_signless_b(iter, -1, -1),
                _ if ident.starts_with("-") => match parse_n_dash_digits(ident.slice_from(1)) {
                    Some(b) => parse_end(iter, -1, b),
                    _ => Err(())
                },
                _ =>  match parse_n_dash_digits(ident) {
                    Some(b) => parse_end(iter, 1, b),
                    _ => Err(())
                },
            }
        },
        Some(&Delim('+')) => match iter.iter_with_whitespace.next() {
            Some(&Ident(ref value)) => {
                let ident = value.as_slice().to_ascii_lowercase();
                let ident = ident.as_slice();
                match ident {
                    "n" => parse_b(iter, 1),
                    "n-" => parse_signless_b(iter, 1, -1),
                    _ => match parse_n_dash_digits(ident) {
                        Some(b) => parse_end(iter, 1, b),
                        _ => Err(())
                    },
=======
pub fn parse_nth(input: &mut Parser) -> Result<(i32, i32), ()> {
    match try!(input.next()) {
        Token::Number(value) => Ok((0, try!(value.int_value.ok_or(())) as i32)),
        Token::Dimension(value, unit) => {
            let a = try!(value.int_value.ok_or(())) as i32;
            match_ignore_ascii_case! { unit:
                "n" => parse_b(input, a),
                "n-" => parse_signless_b(input, a, -1)
                _ => Ok((a, try!(parse_n_dash_digits(unit.as_slice()))))
            }
        }
        Token::Ident(value) => {
            match_ignore_ascii_case! { value:
                "even" => Ok((2, 0)),
                "odd" => Ok((2, 1)),
                "n" => parse_b(input, 1),
                "-n" => parse_b(input, -1),
                "n-" => parse_signless_b(input, 1, -1),
                "-n-" => parse_signless_b(input, -1, -1)
                _ => if value.starts_with("-") {
                    Ok((-1, try!(parse_n_dash_digits(value.slice_from(1)))))
                } else {
                    Ok((1, try!(parse_n_dash_digits(value.as_slice()))))
                }
            }
        }
        Token::Delim('+') => match try!(input.next_including_whitespace()) {
            Token::Ident(value) => {
                match_ignore_ascii_case! { value:
                    "n" => parse_b(input, 1),
                    "n-" => parse_signless_b(input, 1, -1)
                    _ => Ok((1, try!(parse_n_dash_digits(value.as_slice()))))
>>>>>>> d90159c0
                }
            }
            _ => Err(())
        },
        _ => Err(())
    }
}


fn parse_b(input: &mut Parser, a: i32) -> Result<(i32, i32), ()> {
    let start_position = input.position();
    match input.next() {
        Ok(Token::Delim('+')) => parse_signless_b(input, a, 1),
        Ok(Token::Delim('-')) => parse_signless_b(input, a, -1),
        Ok(Token::Number(ref value)) if value.signed => {
            Ok((a, try!(value.int_value.ok_or(())) as i32))
        }
        _ => {
            input.reset(start_position);
            Ok((a, 0))
        }
    }
}

fn parse_signless_b(input: &mut Parser, a: i32, b_sign: i32) -> Result<(i32, i32), ()> {
    match try!(input.next()) {
        Token::Number(ref value) if !value.signed => {
            Ok((a, b_sign * (try!(value.int_value.ok_or(())) as i32)))
        }
        _ => Err(())
    }
}

fn parse_n_dash_digits(string: &str) -> Result<i32, ()> {
    if string.len() >= 3
<<<<<<< HEAD
    && string.starts_with("n-")
    && string.slice_from(2).chars().all(|c| matches!(c, '0'...'9'))
    {
        let result = string.slice_from(1).parse();  // Include the minus sign
        assert!(result.is_some());
        result
    }
    else { None }
}

#[inline]
fn has_sign(value: &NumericValue) -> bool {
    matches!(value.representation.as_bytes()[0], b'+' | b'-')
=======
    && string.slice_to(2).eq_ignore_ascii_case("n-")
    && string.slice_from(2).chars().all(|c| matches!(c, '0'...'9'))
    {
        Ok(from_str(string.slice_from(1)).unwrap())  // Include the minus sign
    } else {
        Err(())
    }
>>>>>>> d90159c0
}<|MERGE_RESOLUTION|>--- conflicted
+++ resolved
@@ -11,61 +11,6 @@
 /// The input is typically the arguments of a function,
 /// in which case the caller needs to check if the arguments’ parser is exhausted.
 /// Return `Ok((A, B))`, or `Err(())` for a syntax error.
-<<<<<<< HEAD
-pub fn parse_nth(input: &[ComponentValue]) -> Result<(i32, i32), ()> {
-    let iter = &mut input.skip_whitespace();
-    match iter.next() {
-        Some(&Number(ref value)) => match value.int_value {
-            Some(b) => parse_end(iter, 0, b as i32),
-            _ => Err(()),
-        },
-        Some(&Dimension(ref value, ref unit)) => match value.int_value {
-            Some(a) => {
-                let unit = unit.as_slice().to_ascii_lowercase();
-                let unit = unit.as_slice();
-                match unit {
-                    "n" => parse_b(iter, a as i32),
-                    "n-" => parse_signless_b(iter, a as i32, -1),
-                    _ => match parse_n_dash_digits(unit) {
-                        Some(b) => parse_end(iter, a as i32, b),
-                        _ => Err(())
-                    },
-                }
-            },
-            _ => Err(()),
-        },
-        Some(&Ident(ref value)) => {
-            let ident = value.as_slice().to_ascii_lowercase();
-            let ident = ident.as_slice();
-            match ident {
-                "even" => parse_end(iter, 2, 0),
-                "odd" => parse_end(iter, 2, 1),
-                "n" => parse_b(iter, 1),
-                "-n" => parse_b(iter, -1),
-                "n-" => parse_signless_b(iter, 1, -1),
-                "-n-" => parse_signless_b(iter, -1, -1),
-                _ if ident.starts_with("-") => match parse_n_dash_digits(ident.slice_from(1)) {
-                    Some(b) => parse_end(iter, -1, b),
-                    _ => Err(())
-                },
-                _ =>  match parse_n_dash_digits(ident) {
-                    Some(b) => parse_end(iter, 1, b),
-                    _ => Err(())
-                },
-            }
-        },
-        Some(&Delim('+')) => match iter.iter_with_whitespace.next() {
-            Some(&Ident(ref value)) => {
-                let ident = value.as_slice().to_ascii_lowercase();
-                let ident = ident.as_slice();
-                match ident {
-                    "n" => parse_b(iter, 1),
-                    "n-" => parse_signless_b(iter, 1, -1),
-                    _ => match parse_n_dash_digits(ident) {
-                        Some(b) => parse_end(iter, 1, b),
-                        _ => Err(())
-                    },
-=======
 pub fn parse_nth(input: &mut Parser) -> Result<(i32, i32), ()> {
     match try!(input.next()) {
         Token::Number(value) => Ok((0, try!(value.int_value.ok_or(())) as i32)),
@@ -98,7 +43,6 @@
                     "n" => parse_b(input, 1),
                     "n-" => parse_signless_b(input, 1, -1)
                     _ => Ok((1, try!(parse_n_dash_digits(value.as_slice()))))
->>>>>>> d90159c0
                 }
             }
             _ => Err(())
@@ -134,21 +78,6 @@
 
 fn parse_n_dash_digits(string: &str) -> Result<i32, ()> {
     if string.len() >= 3
-<<<<<<< HEAD
-    && string.starts_with("n-")
-    && string.slice_from(2).chars().all(|c| matches!(c, '0'...'9'))
-    {
-        let result = string.slice_from(1).parse();  // Include the minus sign
-        assert!(result.is_some());
-        result
-    }
-    else { None }
-}
-
-#[inline]
-fn has_sign(value: &NumericValue) -> bool {
-    matches!(value.representation.as_bytes()[0], b'+' | b'-')
-=======
     && string.slice_to(2).eq_ignore_ascii_case("n-")
     && string.slice_from(2).chars().all(|c| matches!(c, '0'...'9'))
     {
@@ -156,5 +85,4 @@
     } else {
         Err(())
     }
->>>>>>> d90159c0
 }